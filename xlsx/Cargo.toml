--- conflicted
+++ resolved
@@ -35,12 +35,4 @@
 
 [[bin]]
 name = "test"
-<<<<<<< HEAD
-path = "src/bin/test.rs"
-
-[[bin]]
-name = "documentation"
-path = "src/bin/documentation.rs"
-=======
-path = "src/bin/test.rs"
->>>>>>> 3b944cd6
+path = "src/bin/test.rs"